#!/usr/bin/python3
import json
import os
import requests
from base64 import b64encode
from encode_utils.connection import Connection
from requests.exceptions import HTTPError
from accession.analysis import Analysis
<<<<<<< HEAD
from accession.helpers import string_to_number, mutate_digits
=======
from accession.quality_metric import QualityMetric
from accession.helpers import string_to_number
>>>>>>> 776b3bef


COMMON_METADATA = {
    'lab': '',
    'award': ''
}

QC_MAP = {
    'cross_correlation':    'make_cross_correlation_qc',
    'samtools_flagstat':    'make_flagstat_qc',
    'idr':                  'make_idr_qc',
    'star':                 'make_star_qc_metric',
    'mirna_mapping':        'make_microrna_mapping_qc',
    'mirna_quantification': 'make_microrna_quantification_qc',
    'mirna_correlation':    'make_microrna_correlation_qc'
}


ASSEMBLIES = ['GRCh38', 'mm10']


class Accession(object):
    """docstring for Accession"""

    def __init__(self, steps, metadata_json, server, lab, award):
        super(Accession, self).__init__()
        self.set_lab_award(lab, award)
        self.analysis = Analysis(metadata_json)
        self.steps_and_params_json = self.file_to_json(steps).get('accession.steps')
        self.backend = self.analysis.backend
        self.conn = Connection(server)
        self.new_files = []
        self.new_qcs = []
        self.raw_qcs = []
        self.current_user = self.get_current_user()

    def set_lab_award(self, lab, award):
        global COMMON_METADATA
        COMMON_METADATA['lab'] = lab
        COMMON_METADATA['award'] = award

    def get_current_user(self):
        path = '/session-properties' + '?format=json'
        response = requests.get(self.conn.dcc_url + path,
                                auth=self.conn.auth)
        if response.ok:
            user = response.json().get('user')
            if user:
                return user.get('@id')
            raise Exception('Authenticated user not found')
        else:
            raise Exception('Request to portal failed')

    def file_to_json(self, file):
        with open(file) as json_file:
            json_obj = json.load(json_file)
        return json_obj

    def get_step_run_id(self, encode_file):
        step_run = encode_file.get('step_run')
        if isinstance(step_run, str):
            step_run_id = step_run
        elif isinstance(step_run, dict):
            step_run_id = step_run.get('@id')
        return step_run_id

    def accession_fastqs(self):
        pass

    def wait_for_portal(self):
        pass

    def file_at_portal(self, file):
        self.wait_for_portal()
        md5sum = self.backend.md5sum(file)
        search_param = [('md5sum', md5sum), ('type', 'File')]
        encode_file = self.conn.search(search_param)
        if len(encode_file) > 0:
            return self.conn.get(encode_file[0].get('accession'))

    def raw_fastq_inputs(self, file):
        if not file.task and 'fastqs' in file.filekeys:
            yield file
        if file.task:
            for input_file in file.task.input_files:
                yield from self.raw_fastq_inputs(input_file)

    def raw_files_accessioned(self):
        for file in self.analysis.raw_fastqs:
            if not self.file_at_portal(file.filename):
                return False
        return True

    def accession_file(self, encode_file, gs_file):
        file_exists = self.file_at_portal(gs_file.filename)
        submitted_file_path = {'submitted_file_name': gs_file.filename}
        if not file_exists:
            local_file = self.backend.download(gs_file.filename)[0]
            encode_file['submitted_file_name'] = local_file
            encode_posted_file = self.conn.post(encode_file)
            os.remove(local_file)
            encode_posted_file = self.patch_file(encode_posted_file,
                                                 submitted_file_path)
            self.new_files.append(encode_posted_file)
            return encode_posted_file
        elif (file_exists
              and file_exists.get('status')
              in ['deleted', 'revoked']):
            encode_file.update(submitted_file_path)
            # Update the file to current user
            # TODO: Reverse this when duplicate md5sums are enabled
            encode_file.update({'submitted_by': self.current_user})
            encode_patched_file = self.patch_file(file_exists, encode_file)
            self.new_files.append(encode_patched_file)
            return encode_patched_file
        return file_exists

    def patch_file(self, encode_file, new_properties):
        new_properties[self.conn.ENCID_KEY] = encode_file.get('accession')
        return self.conn.patch(new_properties, extend_array_values=False)

    def get_or_make_step_run(self, lab_prefix, run_name, step_version, task_name):
        docker_tag = self.analysis.get_tasks(task_name)[0].docker_image.split(':')[1]
        payload = {'aliases': ["{}:{}-{}".format(lab_prefix, run_name, docker_tag)],
                   'status': 'released',
                   'analysis_step_version': step_version}
        payload[Connection.PROFILE_KEY] = 'analysis_step_runs'
        return self.conn.post(payload)

    @property
    def assembly(self):
        pipeline_name = self.analysis.metadata.get('workflowName')
        if pipeline_name == 'mirna_seq_pipeline':
            files = self.analysis.get_files(filekey='annotation')
            if files:
                annotation = self.file_at_portal(files[0].filename)
            return annotation.get('assembly', '')
        elif pipeline_name == 'atac':
            assembly = [reference
                        for reference
                        in ASSEMBLIES
                        if reference
                        in self.analysis.get_tasks('read_genome_tsv')[0].outputs.get(
                            'genome', {}).get('ref_fa', '')]
            return assembly[0] if len(assembly) > 0 else ''

    @property
    def lab_pi(self):
        return COMMON_METADATA['lab'].split('/labs/')[1].split('/')[0]

    @property
    def dataset(self):
        return self.file_at_portal(
            self.analysis.raw_fastqs[0].filename).get('dataset')

    def file_from_template(self,
                           file,
                           file_format,
                           output_type,
                           step_run,
                           derived_from,
                           dataset,
                           file_format_type=None):
        file_name = file.filename.split('gs://')[-1].replace('/', '-')
        obj = {
            'status':               'uploading',
            'aliases':              ['{}:{}'.format(self.lab_pi, file_name)],
            'file_format':          file_format,
            'output_type':          output_type,
            'assembly':             self.assembly,
            'dataset':              dataset,
            'step_run':             step_run.get('@id'),
            'derived_from':         derived_from,
            'file_size':            file.size,
            'md5sum':               file.md5sum
        }
        if file_format_type:
            obj['file_format_type'] = file_format_type
        obj[Connection.PROFILE_KEY] = 'file'
        obj.update(COMMON_METADATA)
        return obj

    def get_derived_from_all(self, file, files):
        ancestors = []
        for ancestor in files:
            ancestors.append(
                self.get_derived_from(file,
                                      ancestor.get('derived_from_task'),
                                      ancestor.get('derived_from_filekey'),
                                      ancestor.get('derived_from_output_type'),
                                      ancestor.get('derived_from_inputs')))
        return list(self.flatten(ancestors))

    def flatten(self, nested_list):
        if isinstance(nested_list, str):
            yield nested_list
        if isinstance(nested_list, list):
            for item in nested_list:
                yield from self.flatten(item)

    # Returns list of accession ids of files on portal or recently accessioned
    def get_derived_from(self, file, task_name, filekey,
                         output_type=None, inputs=False):
        derived_from_files = self.analysis.search_up(file.task,
                                                     task_name,
                                                     filekey,
                                                     inputs)
        encode_files = [self.file_at_portal(gs_file.filename)
                        for gs_file
                        in derived_from_files]
        accessioned_files = encode_files + self.new_files
        accessioned_files = [x for x in accessioned_files if x is not None]
        derived_from_accession_ids = []
        for gs_file in derived_from_files:
            for encode_file in accessioned_files:
                if gs_file.md5sum == encode_file.get('md5sum'):
                    # Optimal peaks can be mistaken for conservative peaks
                    # when their md5sum is the same
                    if output_type and output_type != encode_file.get('output_type'):
                        continue
                    derived_from_accession_ids.append(encode_file.get('accession'))
        derived_from_accession_ids = list(set(derived_from_accession_ids))

        # Raise exception when some or all of the derived_from files
        # are missing from the portal

        missing = '\n'.join(['{}: {}'.format(filekey, filename)
                             for filename
                             in map(lambda x: x.filename, derived_from_files)])
        if not derived_from_accession_ids:
            raise Exception('Missing all of the derived_from files on the portal')
        if len(derived_from_accession_ids) != len(derived_from_files):
            raise Exception('Missing some of the derived_from files on the portal')
        return ['/files/{}/'.format(accession_id)
                for accession_id in derived_from_accession_ids]

    # File object to be accessioned
    def make_file_obj(self, file, file_format, output_type, step_run,
                      derived_from_files, file_format_type=None):
        derived_from = self.get_derived_from_all(file,
                                                 derived_from_files)
        return self.file_from_template(file,
                                       file_format,
                                       output_type,
                                       step_run,
                                       derived_from,
                                       self.dataset,
                                       file_format_type)

    def get_bio_replicate(self, encode_file, string=True):
        replicate = encode_file.get('biological_replicates')[0]
        if string:
            return str(replicate)
        return int(replicate)

    def post_qcs(self):
        for qc in self.raw_qcs:
            qc.payload.update({"quality_metric_of": qc.files})
            self.new_qcs.append(self.conn.post(qc.payload,
                                               require_aliases=False))

    def make_idr_qc(self, encode_file, gs_file):
        if self.file_has_qc(encode_file, 'IDRQualityMetric'):
            return
        qc = self.backend.read_json(self.analysis.get_files('qc_json')[0])
        idr_qc = qc['idr_frip_qc']
        replicate = self.get_bio_replicate(encode_file)
        rep_pr = idr_qc['rep' + replicate + '-pr']
        frip_score = rep_pr['FRiP']
        idr_peaks = qc['ataqc']['rep' + replicate]['IDR peaks'][0]
        qc_object = {}
        qc_object['F1'] = frip_score
        qc_object['N1'] = idr_peaks
        idr_cutoff = self.analysis.metadata['inputs']['atac.idr_thresh']
        # Strongly expects that plot exists
        plot_png = self.analysis.search_up(gs_file.task,
                                           'idr_pr',
                                           'idr_plot')[0]
        qc_object.update({
            'IDR_cutoff':                           idr_cutoff,
            'IDR_plot_rep{}_pr'.format(replicate):  self.get_attachment(plot_png, 'image/png')})
        return self.queue_qc(qc_object,
                             encode_file,
                             'idr-quality-metrics')

    def make_flagstat_qc(self, encode_bam_file, gs_file):
        # Return early if qc metric exists
        if self.file_has_qc(encode_bam_file, 'SamtoolsFlagstatsQualityMetric'):
            return
        qc = self.backend.read_json(self.analysis.get_files('qc_json')[0])
        replicate = self.get_bio_replicate(encode_bam_file)
        flagstat_qc = qc['nodup_flagstat_qc']['rep' + replicate]
        for key, value in flagstat_qc.items():
            if '_pct' in key:
                flagstat_qc[key] = '{}%'.format(value)
        return self.queue_qc(flagstat_qc,
                             encode_bam_file,
                             'samtools-flagstats-quality-metric')

    def make_cross_correlation_qc(self, encode_bam_file, gs_file):
        # Return early if qc metric exists
        if self.file_has_qc(encode_bam_file, 'ComplexityXcorrQualityMetric'):
            return
        qc = self.backend.read_json(self.analysis.get_files('qc_json')[0])
        plot_pdf = self.analysis.search_down(gs_file.task,
                                             'xcor',
                                             'plot_pdf')[0]
        read_length_file = self.analysis.search_up(gs_file.task,
                                                   'bowtie2',
                                                   'read_len_log')[0]
        read_length = int(self.backend.read_file(read_length_file.filename).decode())
        replicate = self.get_bio_replicate(encode_bam_file)
        xcor_qc = qc['xcor_score']['rep' + replicate]
        pbc_qc = qc['pbc_qc']['rep' + replicate]
        xcor_object = {
            'NRF':                  pbc_qc['NRF'],
            'PBC1':                 pbc_qc['PBC1'],
            'PBC2':                 pbc_qc['PBC2'],
            'NSC':                  xcor_qc['NSC'],
            'RSC':                  xcor_qc['RSC'],
            'sample size':          xcor_qc['num_reads'],
            "fragment length":      xcor_qc['est_frag_len'],
            "paired-end":           self.analysis.metadata['inputs']['atac.paired_end'],
            "read length":          read_length,
            "cross_correlation_plot": self.get_attachment(plot_pdf, 'application/pdf')
        }
        return self.queue_qc(xcor_object,
                             encode_bam_file,
                             'complexity-xcorr-quality-metrics')

    def make_star_qc_metric(self, encode_bam_file, gs_file):
        if self.file_has_qc(encode_bam_file, 'StarQualityMetric'):
            return
        qc_file = self.analysis.get_files(filename=gs_file.task.outputs['star_qc_json'])[0]
        qc = self.backend.read_json(qc_file)
        star_qc_metric = qc.get('star_qc_metric')
        del star_qc_metric['Started job on']
        del star_qc_metric['Started mapping on']
        del star_qc_metric['Finished on']
        for key, value in star_qc_metric.items():
            star_qc_metric[key] = string_to_number(value)
        return self.queue_qc(star_qc_metric,
                             encode_bam_file,
                             'star-quality-metric')

    def make_microrna_quantification_qc(self, encode_file, gs_file):
        if self.file_has_qc(encode_file, 'MicroRnaQuantificationQualityMetric'):
            return
        qc_file = self.analysis.get_files(filename=gs_file.task.outputs['star_qc_json'])[0]
        qc = self.backend.read_json(qc_file)
        expressed_mirnas_qc = qc['expressed_mirnas']
        return self.queue_qc(expressed_mirnas_qc,
                             encode_file,
                             'micro-rna-quantification-quality-metric')

    def make_microrna_mapping_qc(self, encode_file, gs_file):
        if self.file_has_qc(encode_file, 'MicroRnaMappingQualityMetric'):
            return
        qc_file = self.analysis.get_files(filename=gs_file.task.outputs['star_qc_json'])[0]
        qc = self.backend.read_json(qc_file)
        aligned_reads_qc = qc['aligned_reads']
        return self.queue_qc(aligned_reads_qc,
                             encode_file,
                             'micro-rna-mapping-quality-metric')

    def make_microrna_correlation_qc(self, encode_file, gs_file):
        if self.file_has_qc(encode_file, 'CorrelationQualityMetric'):
            return
        qc_file = self.analysis.search_down(gs_file.task,
                                            'spearman_correlation',
                                            'spearman_json')[0]
        qc = self.backend.read_json(qc_file)
        spearman_value = qc['spearman_correlation']['spearman_correlation']
        spearman_correlation_qc = {'Spearman correlation': spearman_value}
        return self.queue_qc(spearman_correlation_qc,
                             encode_file,
                             'correlation-quality-metric',
                             shared=True)

    def queue_qc(self, qc, encode_file, profile, shared=False):
        step_run_id = self.get_step_run_id(encode_file)
        qc.update({
            'step_run':             step_run_id,
            'status':               "released"})
        qc.update(COMMON_METADATA)
        qc[Connection.PROFILE_KEY] = profile
        # Shared QCs will have two or more file ids
        # under the 'quality_metric_of' property
        # and payload must be the same for all
        if shared:
            for item in self.raw_qcs:
                if item.payload == qc:
                    item.files.append(encode_file.get('@id'))
                    return
        self.raw_qcs.append(QualityMetric(qc, encode_file.get('@id')))

    def file_has_qc(self, encode_file, qc_name):
        if list(filter(lambda x: qc_name in x['@type'],
                       encode_file['quality_metrics'])):
            return True
        return False

    def get_attachment(self, gs_file, mime_type):
        contents = self.backend.read_file(gs_file.filename)
        contents = b64encode(contents)
        if type(contents) is bytes:
            # The Portal treats the contents as string "b'bytes'"
            contents = str(contents).replace('b', '', 1).replace('\'', '')
        obj = {
            'type': mime_type,
            'download': gs_file.filename.split('/')[-1],
            'href': 'data:{};base64,{}'.format(mime_type,
                                               contents)
        }
        return obj

    def accession_step(self, single_step_params):
        step_run = self.get_or_make_step_run(
            self.lab_pi,
            single_step_params['dcc_step_run'],
            single_step_params['dcc_step_version'],
            single_step_params['wdl_task_name'])
        accessioned_files = []
        for task in self.analysis.get_tasks(single_step_params['wdl_task_name']):
            for file_params in single_step_params['wdl_files']:
                for wdl_file in [file
                                 for file
                                 in task.output_files
                                 if file_params['filekey']
                                 in file.filekeys]:

                    # Conservative IDR thresholded peaks may have
                    # the same md5sum as optimal one
                    try:
                        obj = self.make_file_obj(wdl_file,
                                                 file_params['file_format'],
                                                 file_params['output_type'],
                                                 step_run,
                                                 file_params['derived_from_files'],
                                                 file_format_type=file_params.get('file_format_type'))
                        encode_file = self.accession_file(obj, wdl_file)
                    except Exception as e:
                        if 'Conflict' in str(e) and file_params.get('possible_duplicate'):
                            continue
                        elif 'Missing' in str(e):
                            raise
                        else:
                            raise

                    # Parameter file inputted assumes Accession implements
                    # the methods to attach the quality metrics
                    quality_metrics = file_params.get('quality_metrics', [])
                    for qc in quality_metrics:
                        qc_method = getattr(self, QC_MAP[qc])
                        # Pass encode file with
                        # calculated properties
                        qc_method(self.conn.get(encode_file.get('accession'), database=True),
                                  wdl_file)
                    accessioned_files.append(encode_file)
        return accessioned_files

    def accession_steps(self):
        for step in self.steps_and_params_json:
            self.accession_step(step)
<<<<<<< HEAD

    def undo_steps(self):
        metadata = self.analysis.metadata
        files = {}
        prefix = metadata["workflowName"]
        for step in self.steps_and_params_json:
            task = prefix + "." + step["wdl_task_name"]
            call = metadata["calls"][task]
            wdl_files = step["wdl_files"]
            for c in call:
                outputs = c['outputs']
                for f in wdl_files:
                    key = f["filekey"]
                    path = outputs[key]
                    encode_file = self.file_at_portal(path)
                    if encode_file:
                        old_sum = self.backend.md5sum(path)
                        new_sum = mutate_digits(old_sum)
                        self.patch_file(encode_file,
                                        {'md5sum': new_sum,
                                         'aliases': [mutate_digits(encode_file.get('aliases')[0])],
                                         'status': 'deleted'})
                        files[old_sum] = new_sum
                    else:
                        pass
                        # files[old_sum] = None
        return files
=======
        self.post_qcs()
>>>>>>> 776b3bef
<|MERGE_RESOLUTION|>--- conflicted
+++ resolved
@@ -6,12 +6,8 @@
 from encode_utils.connection import Connection
 from requests.exceptions import HTTPError
 from accession.analysis import Analysis
-<<<<<<< HEAD
+from accession.quality_metric import QualityMetric
 from accession.helpers import string_to_number, mutate_digits
-=======
-from accession.quality_metric import QualityMetric
-from accession.helpers import string_to_number
->>>>>>> 776b3bef
 
 
 COMMON_METADATA = {
@@ -476,7 +472,7 @@
     def accession_steps(self):
         for step in self.steps_and_params_json:
             self.accession_step(step)
-<<<<<<< HEAD
+        self.post_qcs()
 
     def undo_steps(self):
         metadata = self.analysis.metadata
@@ -503,7 +499,4 @@
                     else:
                         pass
                         # files[old_sum] = None
-        return files
-=======
-        self.post_qcs()
->>>>>>> 776b3bef
+        return files